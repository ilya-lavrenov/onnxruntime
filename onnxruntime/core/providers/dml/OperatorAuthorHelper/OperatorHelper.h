--- conflicted
+++ resolved
@@ -564,33 +564,7 @@
         ReadCpuLocalTensorIntoInt32(operatorInfo.GetConstantInputTensor(2), /*out*/ ends);
         if (operatorInfo.IsInputValid(3))
         {
-<<<<<<< HEAD
-            starts.push_back(gsl::narrow_cast<int32_t>(startsData[i]));
-        }
-
-        MLOperatorTensor endsTensor = operatorInfo.GetConstantInputTensor(2);
-        const std::vector<uint32_t>& endsTensorDimensions = endsTensor.GetShape();
-        dimCount = endsTensorDimensions[0];
-        const Index_t* endsData = endsTensor.GetData<Index_t>();
-        for (size_t i = 0; i < dimCount; ++i)
-        {
-            ends.push_back(gsl::narrow_cast<int32_t>(endsData[i]));
-        }
-
-        uint32_t inputCount = operatorInfo.GetInputCount();
-        if (inputCount > 3)
-        {
-            MLOperatorTensor axesTensor = operatorInfo.GetConstantInputTensor(3);
-            const std::vector<uint32_t>& axesTensorDimensions = axesTensor.GetShape();
-            dimCount = axesTensorDimensions[0];
-            const Index_t* axesData = axesTensor.GetData<Index_t>();
-            for (size_t i = 0; i < dimCount; ++i)
-            {
-                axes.push_back(gsl::narrow_cast<int32_t>(axesData[i]));
-            }
-=======
             ReadCpuLocalTensorIntoInt32(operatorInfo.GetConstantInputTensor(3), /*out*/ axes);
->>>>>>> 8ff351ec
         }
         if (operatorInfo.IsInputValid(4))
         {
@@ -1305,11 +1279,7 @@
 using ShapeInferenceHelper_Concat = ConcatHelper;
 using ShapeInferenceHelper_Slice7 = SliceHelper;
 using ShapeInferenceHelper_Slice10 = Slice10Helper;
-<<<<<<< HEAD
-using ShapeInferenceHelper_Slice11 = Slice10Helper; // 11 and 10 are identical.
-=======
-using ShapeInferenceHelper_Slice11 = Slice10Helper; // No functional change from 10.
->>>>>>> 8ff351ec
+using ShapeInferenceHelper_Slice11 = Slice10Helper; // 11 and 10 are identical - no functional change.
 using ShapeInferenceHelper_Pad = PaddingHelper;
 using ShapeInferenceHelper_SpaceToDepth = SpaceToDepthHelper;
 using ShapeInferenceHelper_DepthToSpace = DepthToSpaceHelper;
