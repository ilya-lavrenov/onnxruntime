# Building ONNX Runtime - Getting Started
*Dockerfiles are available [here](https://github.com/microsoft/onnxruntime/tree/master/tools/ci_build/github/linux/docker) to help you get started.*

*Pre-built packages are available at the locations indicated [here](https://github.com/microsoft/onnxruntime#official-builds).*

## To build the baseline CPU version of ONNX Runtime from source:
1. Checkout the source tree:
   ```
   git clone --recursive https://github.com/Microsoft/onnxruntime
   cd onnxruntime
   ```
2. Install cmake-3.13 or better from https://cmake.org/download/.

**On Windows:**

3. (optional) Install protobuf 3.6.1 from source code (cmake/external/protobuf). CMake flag protobuf\_BUILD\_SHARED\_LIBS must be turned OFF. After the installation, you should have the 'protoc' executable in your PATH.
4. (optional) Install onnx from source code (cmake/external/onnx)
    ```
    export ONNX_ML=1
    python3 setup.py bdist_wheel
    pip3 install --upgrade dist/*.whl
    ```
5. Run `build.bat --config RelWithDebInfo --build_shared_lib --parallel`.

*Note: The default Windows CMake Generator is Visual Studio 2017, but you can also use the newer Visual Studio 2019 by passing `--cmake_generator "Visual Studio 16 2019"` to build.bat.*

**On Linux:**

3. (optional) Install protobuf 3.6.1 from source code (cmake/external/protobuf). CMake flag protobuf\_BUILD\_SHARED\_LIBS must be turned ON. After the installation, you should have the 'protoc' executable in your PATH. It is recommended to run `ldconfig` to make sure protobuf libraries are found.
4. If you installed your protobuf in a non standard location it would be helpful to set the following env var:`export CMAKE_ARGS="-DONNX_CUSTOM_PROTOC_EXECUTABLE=full path to protoc"` so ONNX build can find it. Also run `ldconfig <protobuf lib folder path>` so the linker can find protobuf libraries.
5. (optional) Install onnx from source code (cmake/external/onnx)
    ```
    export ONNX_ML=1
    python3 setup.py bdist_wheel
    pip3 install --upgrade dist/*.whl
    ```
6. Run `./build.sh --config RelWithDebInfo --build_shared_lib --parallel`.

The build script runs all unit tests by default (for native builds and skips tests by default for cross-compiled builds).

---

# Supported architectures and build environments

## Architectures

|           | x86_32       | x86_64       | ARM32v7      | ARM64        |
|-----------|:------------:|:------------:|:------------:|:------------:|
|Windows    | YES          | YES          |  YES         | YES          |
|Linux      | YES          | YES          |  YES         | YES          |
|Mac OS X   | NO           | YES          |  NO          | NO           |

## Environments

| OS          | Supports CPU | Supports GPU| Notes                              |
|-------------|:------------:|:------------:|------------------------------------|
|Windows 10   | YES          | YES         | VS2019 through the latest VS2015 are supported |
|Windows 10 <br/> Subsystem for Linux | YES         | NO        |         |
|Ubuntu 16.x  | YES          | YES         | Also supported on ARM32v7 (experimental) |

* Red Hat Enterprise Linux and CentOS are not supported.
* Other version of Ubuntu might work but we don't support them officially.
* GCC 4.x and below are not supported.

### OS/Compiler Matrix:

| OS/Compiler | Supports VC  | Supports GCC     |
|-------------|:------------:|:----------------:|
|Windows 10   | YES          | Not tested       |
|Linux        | NO           | YES(gcc>=5.0)    |

ONNX Runtime Python bindings support Python 3.5, 3.6 and 3.7.

---

# Additional Build Instructions
The complete list of build options can be found by running `./build.sh (or ./build.bat) --help`

* [Docker on Linux](#Docker-on-Linux)
* [ONNX Runtime Server (Linux)](#Build-ONNX-Runtime-Server-on-Linux)

**Execution Providers**
* [NVIDIA CUDA](#CUDA)
* [NVIDIA TensorRT](#TensorRT)
* [Intel MKL-DNN/MKL-ML](#MKLDNN-and-MKLML)
* [Intel nGraph](#nGraph)
* [Intel OpenVINO](#openvino)
* [Android NNAPI](#Android)
* [Nuphar](#Nuphar)

**Options**
* [OpenMP](#OpenMP)
* [OpenBLAS](#OpenBLAS)

**Architectures**
* [x86](#x86)
* [ARM](#ARM)

---
## Docker on Linux
Install Docker: `https://docs.docker.com/install/`

**CPU**
```
cd tools/ci_build/github/linux/docker
docker build -t onnxruntime_dev --build-arg OS_VERSION=16.04 -f Dockerfile.ubuntu .
docker run --rm -it onnxruntime_dev /bin/bash
```

**GPU**
If you need GPU support, please also install:
1. nvidia driver. Before doing this please add `nomodeset rd.driver.blacklist=nouveau` to your linux [kernel boot parameters](https://www.kernel.org/doc/html/v4.17/admin-guide/kernel-parameters.html).
2. nvidia-docker2: [Install doc](`https://github.com/NVIDIA/nvidia-docker/wiki/Installation-(version-2.0)`)

To test if your nvidia-docker works:
```
docker run --runtime=nvidia --rm nvidia/cuda nvidia-smi
```

Then build a docker image. We provided a sample for use:
```
cd tools/ci_build/github/linux/docker
docker build -t cuda_dev -f Dockerfile.ubuntu_gpu .
```

Then run it
```
./tools/ci_build/github/linux/run_dockerbuild.sh
```

---

## Build ONNX Runtime Server on Linux
Read more about ONNX Runtime Server [here](https://github.com/microsoft/onnxruntime/blob/master/docs/ONNX_Runtime_Server_Usage.md)
1. ONNX Runtime server (and only the server) requires you to have Go installed to build, due to building BoringSSL.
    See https://golang.org/doc/install for installation instructions.
2. In the ONNX Runtime root folder, run `./build.sh --config RelWithDebInfo --build_server  --use_openmp --parallel`
3. ONNX Runtime Server supports sending log to [rsyslog](https://www.rsyslog.com/) daemon. To enable it, please build with an additional parameter: `--cmake_extra_defines onnxruntime_USE_SYSLOG=1`. The build command will look like this: `./build.sh --config RelWithDebInfo --build_server  --use_openmp --parallel --cmake_extra_defines onnxruntime_USE_SYSLOG=1`

---

## Execution Providers

### CUDA
For Linux, please use [this Dockerfile](https://github.com/microsoft/onnxruntime/blob/master/tools/ci_build/github/linux/docker/Dockerfile.ubuntu_gpu) and refer to instructions above for [building with Docker on Linux](#Docker-on-Linux)

ONNX Runtime supports CUDA builds. You will need to download and install [CUDA](https://developer.nvidia.com/cuda-toolkit) and [cuDNN](https://developer.nvidia.com/cudnn).

ONNX Runtime is built and tested with CUDA 10.0 and cuDNN 7.3 using the Visual Studio 2017 14.11 toolset (i.e. Visual Studio 2017 v15.3).
CUDA versions from 9.1 up to 10.1, and cuDNN versions from 7.1 up to 7.4 should also work with Visual Studio 2017.

 - The path to the CUDA installation must be provided via the CUDA_PATH environment variable, or the `--cuda_home parameter`.
 - The path to the cuDNN installation (include the `cuda` folder in the path) must be provided via the cuDNN_PATH environment variable, or `--cudnn_home parameter`. The cuDNN path should contain `bin`, `include` and `lib` directories.
 - The path to the cuDNN bin directory must be added to the PATH environment variable so that cudnn64_7.dll is found.

You can build with:

```
./build.sh --use_cuda --cudnn_home /usr --cuda_home /usr/local/cuda (Linux)
./build.bat --use_cuda --cudnn_home <cudnn home path> --cuda_home <cuda home path> (Windows)
```

Depending on compatibility between the CUDA, cuDNN, and Visual Studio 2017 versions you are using, you may need to explicitly install an earlier version of the MSVC toolset.
- CUDA 10.0 is known to work with toolsets from 14.11 up to 14.16 (Visual Studio 2017 15.9), and should continue to work with future Visual Studio versions
  - https://devblogs.microsoft.com/cppblog/cuda-10-is-now-available-with-support-for-the-latest-visual-studio-2017-versions/
- CUDA 9.2 is known to work with the 14.11 MSVC toolset (Visual Studio 15.3 and 15.4)

To install the 14.11 MSVC toolset, see <https://blogs.msdn.microsoft.com/vcblog/2017/11/15/side-by-side-minor-version-msvc-toolsets-in-visual-studio-2017/>

To use the 14.11 toolset with a later version of Visual Studio 2017 you have two options:

1. Setup the Visual Studio environment variables to point to the 14.11 toolset by running vcvarsall.bat, prior to running the build script
   - e.g.  if you have VS2017 Enterprise, an x64 build would use the following command
`"C:\Program Files (x86)\Microsoft Visual Studio\2017\Enterprise\VC\Auxiliary\Build\vcvarsall.bat" amd64 -vcvars_ver=14.11`
   - For convenience, build.amd64.1411.bat will do this and can be used in the same way as build.bat.
     - e.g.` .\build.amd64.1411.bat --use_cuda`

2. Alternatively if you have CMake 3.12 or later you can specify the toolset version via the `--msvc_toolset` build script parameter.
   - e.g. `.\build.bat --msvc_toolset 14.11`

_Side note: If you have multiple versions of CUDA installed on a Windows machine and are building with Visual Studio, CMake will use the build files for the highest version of CUDA it finds in the BuildCustomization folder.
e.g. C:\Program Files (x86)\Microsoft Visual Studio\2017\Enterprise\Common7\IDE\VC\VCTargets\BuildCustomizations\.
If you want to build with an earlier version, you must temporarily remove the 'CUDA x.y.*' files for later versions from this directory._

---

### TensorRT
ONNX Runtime supports the TensorRT execution provider (released as preview). You will need to download and install [CUDA](https://developer.nvidia.com/cuda-toolkit), [cuDNN](https://developer.nvidia.com/cudnn) and [TensorRT](https://developer.nvidia.com/nvidia-tensorrt-download).

<<<<<<< HEAD
The TensorRT execution provider for ONNX Runtime is built and tested with CUDA 9.0/CUDA 10.0, cuDNN 7.3 and TensorRT 6.0.1.5.
=======
The TensorRT execution provider for ONNX Runtime is built and tested with CUDA 10.1, cuDNN 7.6 and TensorRT 6.0.1.5.
>>>>>>> b70fc34f

 - The path to the CUDA installation must be provided via the CUDA_PATH environment variable, or the `--cuda_home parameter`. The CUDA path should contain `bin`, `include` and `lib` directories.
 - The path to the CUDA `bin` directory must be added to the PATH environment variable so that `nvcc` is found.
 - The path to the cuDNN installation (path to folder that contains libcudnn.so) must be provided via the cuDNN_PATH environment variable, or `--cudnn_home parameter`.
- The path to TensorRT installation must be provided via the `--tensorrt_home parameter`.

You can build from source on Linux by using the following `cmd` from the onnxruntime directory:

```
./build.sh --cudnn_home <path to cuDNN e.g. /usr/lib/x86_64-linux-gnu/> --cuda_home <path to folder for CUDA e.g. /usr/local/cuda> --use_tensorrt --tensorrt_home <path to TensorRT home> (Linux)
```

---

### MKLDNN and MKLML
To build ONNX Runtime with MKL-DNN support, build it with `./build.sh --use_mkldnn`
To build ONNX Runtime using MKL-DNN built with dependency on MKL small libraries, build it with `./build.sh --use_mkldnn --use_mklml`

---

### nGraph
ONNX runtime with nGraph as an execution provider (released as preview) can be built on Linux as follows : `./build.sh --use_ngraph`.  Similarly, on Windows use `.\build.bat --use_ngraph`

---

### OpenVINO

ONNX Runtime supports OpenVINO Execution Provider to enable deep learning inference using Intel<sup>®</sup> OpenVINO<sup>TM</sup> Toolkit. This execution provider supports several Intel hardware device types - CPU, integrated GPU, Intel<sup>®</sup> Movidius<sup>TM</sup> VPUs and Intel<sup>®</sup> Vision accelerator Design with 8 Intel Movidius<sup>TM</sup> MyriadX VPUs.

The OpenVINO Execution Provider can be built using the following commands:

- Currently supports and validated on two versions of OpenVINO: OpenVINO 2018 R5.0.1 and OpenVINO 2019 R1.1(Recommended). Install the OpenVINO release along with its dependencies from ([https://software.intel.com/en-us/openvino-toolkit](https://software.intel.com/en-us/openvino-toolkit)).For windows, please download 2019 R1.1 windows installer

- Install the model optimizer prerequisites for ONNX by running

   For Linux:

    <code><openvino_install_dir>/deployment_tools/model_optimizer/install_prerequisites/install_prerequisites_onnx.sh</code>

    For Windows:

    <code><openvino_install_dir>/deployment_tools/model_optimizer/install_prerequisites/install_prerequisites_onnx.bat</code>

- Initialize the OpenVINO environment by running the setupvars in <code>\<openvino\_install\_directory\>\/bin</code> using the below command:

   <code>source setupvars.sh (Linux)</code>

   <code>setupvars.bat (Windows)</code>

- To configure Intel<sup>®</sup> Processor Graphics(GPU), please follow the installation steps from    (https://docs.openvinotoolkit.org/2019_R1.1/_docs_install_guides_installing_openvino_linux.html#additional-GPU-steps  (Linux))
 (https://docs.openvinotoolkit.org/2019_R1.1/_docs_install_guides_installing_openvino_windows.html#Install-GPU (Windows))

- To configure Intel<sup>®</sup> Movidius<sup>TM</sup> USB, please follow the getting started guide from (https://docs.openvinotoolkit.org/2019_R1.1/_docs_install_guides_installing_openvino_linux.html#additional-NCS-steps (Linux))
(https://docs.openvinotoolkit.org/2019_R1.1/_docs_install_guides_installing_openvino_windows.html#usb-myriad (Windows))

- To configure Intel<sup>®</sup> Vision Accelerator Design based on 8 Movidius<sup>TM</sup> MyriadX VPUs, please follow the configuration guide from (https://docs.openvinotoolkit.org/2019_R1.1/_docs_install_guides_installing_openvino_linux.html#install-VPU (Linux))
(https://docs.openvinotoolkit.org/2019_R1.1/_docs_install_guides_installing_openvino_windows.html#hddl-myriad (Windows))

- To configure Intel<sup>®</sup> Vision Accelerator Design with an Intel<sup>®</sup> Arria<sup>®</sup> 10 FPGA, please follow the configuration guide from (https://docs.openvinotoolkit.org/2019_R1.1/_docs_install_guides_VisionAcceleratorFPGA_Configure_2019R1.html)


- Build ONNX Runtime using the below command.

  For Linux:
  
   <code>./build.sh --config RelWithDebInfo --use_openvino <hardware_option>  </code>

  For Windows:
  
  <code> build.bat --config RelWithDebInfo  --use_openvino <hardware_option> </code>
 
   *Note: The default Windows CMake Generator is Visual Studio 2017, but you can also use the newer Visual Studio 2019 by passing `--cmake_generator "Visual Studio 16 2019"` to build.bat.*
 
   <code>--use_openvino</code>: Builds the OpenVINO Execution Provider in ONNX Runtime.

   <code><hardware_option></code>: Specifies the hardware target for building OpenVINO Execution Provider. Below are the options for different Intel target devices.

| Hardware Option | Target Device |
| --------------- | ------------------------|
| <code>CPU_FP32</code> | Intel<sup>®</sup> CPUs |
| <code>GPU_FP32</code> | Intel<sup>®</sup> Integrated Graphics |
| <code>GPU_FP16</code> | Intel<sup>®</sup> Integrated Graphics with FP16 quantization of models |
| <code>MYRIAD_FP16</code> | Intel<sup>®</sup> Movidius<sup>TM</sup> USB sticks | 
| <code>VAD-M_FP16</code> | Intel<sup>®</sup> Vision Accelerator Design based on 8 Movidius<sup>TM</sup> MyriadX VPUs |
| <code>VAD-F_FP32</code> | Intel<sup>®</sup> Vision Accelerator Design with an Intel<sup>®</sup> Arria<sup>®</sup> 10 FPGA |

For more information on OpenVINO Execution Provider&#39;s ONNX Layer support, Topology support, and Intel hardware enabled, please refer to the document OpenVINO-ExecutionProvider.md in <code>$onnxruntime_root/docs/execution_providers</code>

---

### Android

#### Cross compiling on Linux

1. Get Android NDK from https://developer.android.com/ndk/downloads. Please unzip it after downloading.

2. Get a pre-compiled protoc:

   You may get it from https://github.com/protocolbuffers/protobuf/releases/download/v3.6.1/protoc-3.6.1-linux-x86_64.zip. Please unzip it after downloading.

3. Denote the unzip destination in step 1 as $ANDROID_NDK, append `-DCMAKE_TOOLCHAIN_FILE=$ANDROID_NDK/build/cmake/android.toolchain.cmake -DANDROID_ABI=arm64-v8a -DONNX_CUSTOM_PROTOC_EXECUTABLE=path/to/protoc` to your cmake args, run cmake and make to build it.

Note: For 32-bit devices, replace `-DANDROID_ABI=arm64-v8a` to `-DANDROID_ABI=armeabi-v7a`.

---

### Nuphar
ONNX Runtime supports Nuphar execution provider (released as preview). It is an execution provider built on top of [TVM](https://github.com/dmlc/tvm) and [LLVM](https://llvm.org). Currently it targets to X64 CPU.

The Nuphar execution provider for ONNX Runtime is built and tested with LLVM 9.0.0. Because of TVM's requirement when building with LLVM, you need to build LLVM from source:

Windows with Visual Studio 2017: (Note here builds release flavor. Debug build of LLVM would be needed to build with Debug flavor of ONNX Runtime)
```
REM download llvm source code 9.0.0 and unzip to \llvm\source\path, then install to \llvm\install\path
cd \llvm\source\path
mkdir build
cd build
cmake .. -G "Visual Studio 15 2017 Win64" -DLLVM_TARGETS_TO_BUILD=X86 -DLLVM_ENABLE_DIA_SDK=OFF
msbuild llvm.sln /maxcpucount /p:Configuration=Release /p:Platform=x64
cmake -DCMAKE_INSTALL_PREFIX=\llvm\install\path -DBUILD_TYPE=Release -P cmake_install.cmake
```

Note that following LLVM cmake patch is necessary to make the build work on Windows, Linux does not need to apply the patch.
The patch is to fix the linking warning LNK4199 caused by [LLVM commit](https://github.com/llvm-mirror/llvm/commit/148f823e4845c9a13faea62e3105abb80b39e4bc)

```
diff --git "a/lib\\Support\\CMakeLists.txt" "b/lib\\Support\\CMakeLists.txt"
index 7dfa97c..6d99e71 100644
--- "a/lib\\Support\\CMakeLists.txt"
+++ "b/lib\\Support\\CMakeLists.txt"
@@ -38,12 +38,6 @@ elseif( CMAKE_HOST_UNIX )
   endif()
 endif( MSVC OR MINGW )

-# Delay load shell32.dll if possible to speed up process startup.
-set (delayload_flags)
-if (MSVC)
-  set (delayload_flags delayimp -delayload:shell32.dll -delayload:ole32.dll)
-endif()
-
 # Link Z3 if the user wants to build it.
 if(LLVM_WITH_Z3)
   set(Z3_LINK_FILES ${Z3_LIBRARIES})
@@ -187,7 +181,7 @@ add_llvm_library(LLVMSupport
   ${LLVM_MAIN_INCLUDE_DIR}/llvm/ADT
   ${LLVM_MAIN_INCLUDE_DIR}/llvm/Support
   ${Backtrace_INCLUDE_DIRS}
-  LINK_LIBS ${system_libs} ${delayload_flags} ${Z3_LINK_FILES}
+  LINK_LIBS ${system_libs} ${Z3_LINK_FILES}
   )

 set_property(TARGET LLVMSupport PROPERTY LLVM_SYSTEM_LIBS "${system_libs}")
```

Linux:
```
# download llvm source code 9.0.0 and unzip to /llvm/source/path, then install to /llvm/install/path
cd /llvm/source/path
mkdir build
cd build
cmake .. -DLLVM_TARGETS_TO_BUILD=X86 -DCMAKE_BUILD_TYPE=Release
cmake --build.
cmake -DCMAKE_INSTALL_PREFIX=/llvm/install/path -DBUILD_TYPE=Release -P cmake_install.cmake
```

Then you can build from source by using following command from the onnxruntime directory:
Windows:
```
build.bat --use_tvm --use_llvm --llvm_path=\llvm\install\path\lib\cmake\llvm --use_mklml --use_nuphar --build_shared_lib --build_csharp --enable_pybind --config=Release
```

Linux:
```
./build.sh --use_tvm --use_llvm --llvm_path=/llvm/install/path/lib/cmake/llvm --use_mklml --use_nuphar --build_shared_lib --build_csharp --enable_pybind --config=Release
```

---

## Options
### OpenMP
```
./build.sh --use_openmp (for Linux)
./build.bat --use_openmp (for Windows)
```

---

### OpenBLAS
**Windows**
Instructions how to build OpenBLAS for windows can be found here https://github.com/xianyi/OpenBLAS/wiki/How-to-use-OpenBLAS-in-Microsoft-Visual-Studio#build-openblas-for-universal-windows-platform.

Once you have the OpenBLAS binaries, build ONNX Runtime with `./build.bat --use_openblas`

**Linux**
For Linux (e.g. Ubuntu 16.04), install libopenblas-dev package
`sudo apt-get install libopenblas-dev` and build with `./build.sh --use_openblas`

---

## Architectures
### x86
 - For Windows, just add --x86 argument when launching build.bat
 - For Linux, it must be built out of a x86 os, --x86 argument also needs be specified to build.sh

---

### ARM
We have experimental support for Linux ARM builds. Windows on ARM is well tested.

#### Cross compiling for ARM with Docker (Linux/Windows - FASTER, RECOMMENDED)
This method allows you to compile using a desktop or cloud VM. This is much faster than compiling natively and avoids out-of-memory issues that may be encountered when on lower-powered ARM devices. The resulting ONNX Runtime Python wheel (.whl) file is then deployed to an ARM device where it can be invoked in Python 3 scripts.

The Dockerfile used in these instructions specifically targets Raspberry Pi 3/3+ running Raspbian Stretch. The same approach should work for other ARM devices, but may require some changes to the Dockerfile such as choosing a different base image (Line 0: `FROM ...`).

1. Install DockerCE on your development machine by following the instructions [here](https://docs.docker.com/install/)
2. Create an empty local directory
    ```bash
    mkdir onnx-build
    cd onnx-build
    ```
3. Save the Dockerfile to your new directory
    - [Dockerfile.arm32v7](https://github.com/Microsoft/onnxruntime/blob/master/dockerfiles/Dockerfile.arm32v7)
4. Run docker build

    This will build all the dependencies first, then build ONNX Runtime and its Python bindings. This will take several hours.
    ```bash
    docker build -t onnxruntime-arm32v7 -f Dockerfile.arm32v7 .
    ```
5. Note the full path of the `.whl` file

    - Reported at the end of the build, after the `# Build Output` line.
    - It should follow the format `onnxruntime-0.3.0-cp35-cp35m-linux_armv7l.whl`, but version number may have changed. You'll use this path to extract the wheel file later.
6. Check that the build succeeded

    Upon completion, you should see an image tagged `onnxruntime-arm32v7` in your list of docker images:
    ```bash
    docker images
    ```
7. Extract the Python wheel file from the docker image

    (Update the path/version of the `.whl` file with the one noted in step 5)
    ```bash
    docker create -ti --name onnxruntime_temp onnxruntime-arm32v7 bash
    docker cp onnxruntime_temp:/code/onnxruntime/build/Linux/MinSizeRel/dist/onnxruntime-0.3.0-cp35-cp35m-linux_armv7l.whl .
    docker rm -fv onnxruntime_temp
    ```
    This will save a copy of the wheel file, `onnxruntime-0.3.0-cp35-cp35m-linux_armv7l.whl`, to your working directory on your host machine.
8. Copy the wheel file (`onnxruntime-0.3.0-cp35-cp35m-linux_armv7l.whl`) to your Raspberry Pi or other ARM device
9. On device, install the ONNX Runtime wheel file
    ```bash
    sudo apt-get update
    sudo apt-get install -y python3 python3-pip
    pip3 install numpy

    # Install ONNX Runtime
    # Important: Update path/version to match the name and location of your .whl file
    pip3 install onnxruntime-0.3.0-cp35-cp35m-linux_armv7l.whl
    ```
10. Test installation by following the instructions [here](https://microsoft.github.io/onnxruntime/)

#### Cross compiling on Linux (without Docker)
1. Get the corresponding toolchain. For example, if your device is Raspberry Pi and the device os is Ubuntu 16.04, you may use gcc-linaro-6.3.1 from [https://releases.linaro.org/components/toolchain/binaries](https://releases.linaro.org/components/toolchain/binaries)
2. Setup env vars
    ```bash
       export PATH=/opt/gcc-linaro-6.3.1-2017.05-x86_64_arm-linux-gnueabihf/bin:$PATH
       export CC=arm-linux-gnueabihf-gcc
       export CXX=arm-linux-gnueabihf-g++
    ```
3. Get a pre-compiled protoc:

   You may get it from https://github.com/protocolbuffers/protobuf/releases/download/v3.6.1/protoc-3.6.1-linux-x86_64.zip . Please unzip it after downloading.
4. (optional) Setup sysroot for enabling python extension. (TODO: will add details later)
5. Save the following content as tool.cmake
    ```
    set(CMAKE_SYSTEM_NAME Linux)
    set(CMAKE_SYSTEM_PROCESSOR arm)
    set(CMAKE_CXX_COMPILER arm-linux-gnueabihf-c++)
    set(CMAKE_C_COMPILER arm-linux-gnueabihf-gcc)
    set(CMAKE_FIND_ROOT_PATH_MODE_PROGRAM NEVER)
    set(CMAKE_FIND_ROOT_PATH_MODE_LIBRARY ONLY)
    set(CMAKE_FIND_ROOT_PATH_MODE_INCLUDE ONLY)
    set(CMAKE_FIND_ROOT_PATH_MODE_PACKAGE ONLY)
    ```
6. Append `-DONNX_CUSTOM_PROTOC_EXECUTABLE=/path/to/protoc -DCMAKE_TOOLCHAIN_FILE=path/to/tool.cmake` to your cmake args, run cmake and make to build it.

#### Native compiling on Linux ARM device (SLOWER)
Docker build runs on a Raspberry Pi 3B with Raspbian Stretch Lite OS (Desktop version will run out memory when linking the .so file) will take 8-9 hours in total.
```bash
sudo apt-get update
sudo apt-get install -y \
    sudo \
    build-essential \
    curl \
    libcurl4-openssl-dev \
    libssl-dev \
    wget \
    python3 \
    python3-pip \
    python3-dev \
    git \
    tar

pip3 install --upgrade pip
pip3 install --upgrade setuptools
pip3 install --upgrade wheel
pip3 install numpy

# Build the latest cmake
mkdir /code
cd /code
wget https://cmake.org/files/v3.12/cmake-3.12.3.tar.gz;
tar zxf cmake-3.12.3.tar.gz

cd /code/cmake-3.12.3
./configure --system-curl
make
sudo make install

# Prepare onnxruntime Repo
cd /code
git clone --recursive https://github.com/Microsoft/onnxruntime

# Start the basic build
cd /code/onnxruntime
./build.sh --config MinSizeRel --arm --update --build

# Build Shared Library
./build.sh --config MinSizeRel --arm --build_shared_lib

# Build Python Bindings and Wheel
./build.sh --config MinSizeRel --arm --enable_pybind --build_wheel

# Build Output
ls -l /code/onnxruntime/build/Linux/MinSizeRel/*.so
ls -l /code/onnxruntime/build/Linux/MinSizeRel/dist/*.whl
```

#### Cross compiling on Windows
**Using Visual C++ compilers**
1. Download and install Visual C++ compilers and libraries for ARM(64).
   If you have Visual Studio installed, please use the Visual Studio Installer (look under the section `Individual components` after choosing to `modify` Visual Studio) to download and install the corresponding ARM(64) compilers and libraries.

2. Use `build.bat` and specify `--arm` or `--arm64` as the build option to start building. Preferably use `Developer Command Prompt for VS` or make sure all the installed cross-compilers are findable from the command prompt being used to build using the PATH environmant variable.
<|MERGE_RESOLUTION|>--- conflicted
+++ resolved
@@ -187,11 +187,7 @@
 ### TensorRT
 ONNX Runtime supports the TensorRT execution provider (released as preview). You will need to download and install [CUDA](https://developer.nvidia.com/cuda-toolkit), [cuDNN](https://developer.nvidia.com/cudnn) and [TensorRT](https://developer.nvidia.com/nvidia-tensorrt-download).
 
-<<<<<<< HEAD
-The TensorRT execution provider for ONNX Runtime is built and tested with CUDA 9.0/CUDA 10.0, cuDNN 7.3 and TensorRT 6.0.1.5.
-=======
 The TensorRT execution provider for ONNX Runtime is built and tested with CUDA 10.1, cuDNN 7.6 and TensorRT 6.0.1.5.
->>>>>>> b70fc34f
 
  - The path to the CUDA installation must be provided via the CUDA_PATH environment variable, or the `--cuda_home parameter`. The CUDA path should contain `bin`, `include` and `lib` directories.
  - The path to the CUDA `bin` directory must be added to the PATH environment variable so that `nvcc` is found.
